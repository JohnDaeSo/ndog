#!/usr/bin/env python3
"""
ndog_simple - A simplified single-file version of ndog

This is a network utility similar to ncat but designed for use with public IPs.
It allows sending files, messages, and creating connections across different networks.
"""

import argparse
import socket
import sys
import os
import time
import select
import struct
<<<<<<< HEAD
import termios
import tty
import signal
import datetime
=======
import urllib.request
>>>>>>> 6a9432fa

# Try to import colorized output and progress bar libraries
# Fall back to simpler versions if not available
try:
    from tqdm import tqdm
    TQDM_AVAILABLE = True
except ImportError:
    TQDM_AVAILABLE = False

try:
    from colorama import Fore, Style, init
    init()
    COLORS_AVAILABLE = True
except ImportError:
    COLORS_AVAILABLE = False
    # Define dummy color constants
    class DummyColors:
        def __getattr__(self, name):
            return ""
    Fore = DummyColors()
    Style = DummyColors()

# Constants
CHUNK_SIZE = 8192
MAX_DATA_SIZE = 65507  # Maximum UDP packet size

def print_banner():
    """Print the ndog banner"""
    banner = f"""
    {Fore.GREEN}
    ███╗   ██╗██████╗  ██████╗  ██████╗ 
    ████╗  ██║██╔══██╗██╔═══██╗██╔════╝ 
    ██╔██╗ ██║██║  ██║██║   ██║██║  ███╗
    ██║╚██╗██║██║  ██║██║   ██║██║   ██║
    ██║ ╚████║██████╔╝╚██████╔╝╚██████╔╝
    ╚═╝  ╚═══╝╚═════╝  ╚═════╝  ╚═════╝ 
    {Style.RESET_ALL}
    Network utility for public IPs (Simple version)
    """
    print(banner)

def get_local_ip():
    """Get the local IP address of the machine"""
    try:
        # Create a socket to determine the IP used for external connections
        s = socket.socket(socket.AF_INET, socket.SOCK_DGRAM)
        # The destination doesn't need to be reachable
        s.connect(('8.8.8.8', 1))
        local_ip = s.getsockname()[0]
        s.close()
        return local_ip
    except Exception:
        # Fallback method if the above doesn't work
        hostname = socket.gethostname()
        local_ip = socket.gethostbyname(hostname)
        return local_ip

def get_public_ip():
    """Get the public IP address of the machine"""
    try:
        # Use a service to determine the public IP
        with urllib.request.urlopen('https://api.ipify.org') as response:
            public_ip = response.read().decode('utf-8')
        return public_ip
    except Exception as e:
        print(f"{Fore.YELLOW}[!] Couldn't determine public IP: {e}{Style.RESET_ALL}")
        return None

def create_client_socket(host, port, use_udp=False):
    """Create a client socket and connect to the specified host and port"""
    try:
        sock_type = socket.SOCK_DGRAM if use_udp else socket.SOCK_STREAM
        client_socket = socket.socket(socket.AF_INET, sock_type)
        
        if not use_udp:  # For TCP
            print(f"{Fore.YELLOW}[*] Connecting to {host}:{port}...{Style.RESET_ALL}")
            client_socket.connect((host, port))
            print(f"{Fore.GREEN}[+] Connected to {host}:{port}{Style.RESET_ALL}")
        else:  # For UDP
            print(f"{Fore.YELLOW}[*] Using UDP mode with target {host}:{port}{Style.RESET_ALL}")
            # UDP doesn't establish a connection, but we store the target
            client_socket.target = (host, port)
            
        return client_socket
    except socket.error as e:
        print(f"{Fore.RED}[!] Connection failed: {e}{Style.RESET_ALL}")
        sys.exit(1)

def create_server_socket(port, use_udp=False, use_local_ip=False, use_public_ip=False):
    """Create a server socket and listen on the specified port"""
    try:
        sock_type = socket.SOCK_DGRAM if use_udp else socket.SOCK_STREAM
        server_socket = socket.socket(socket.AF_INET, sock_type)
        server_socket.setsockopt(socket.SOL_SOCKET, socket.SO_REUSEADDR, 1)
        server_socket.bind(('0.0.0.0', port))
        
        # Determine which IP to display
        display_ip = '0.0.0.0'  # Default
        if use_local_ip:
            display_ip = get_local_ip()
        elif use_public_ip:
            public_ip = get_public_ip()
            if public_ip:
                display_ip = public_ip
        
        if not use_udp:  # For TCP
            server_socket.listen(5)
            print(f"{Fore.GREEN}[+] Listening on {display_ip}:{port} (TCP){Style.RESET_ALL}")
        else:  # For UDP
            print(f"{Fore.GREEN}[+] Listening on {display_ip}:{port} (UDP){Style.RESET_ALL}")
            
        return server_socket
    except socket.error as e:
        print(f"{Fore.RED}[!] Failed to create server socket: {e}{Style.RESET_ALL}")
        sys.exit(1)

def send_file(sock, filename, is_udp=False):
    """Send a file over the network using the given socket"""
    try:
        filesize = os.path.getsize(filename)
        
        # Send file information (name and size)
        file_info = f"{os.path.basename(filename)}:{filesize}".encode()
        
        if is_udp:
            sock.sendto(file_info, sock.target)
            time.sleep(0.1)  # Give receiver time to process
        else:
            sock.send(file_info)
        
        # Display progress bar
        print(f"{Fore.BLUE}[*] Sending {filename} ({filesize} bytes){Style.RESET_ALL}")
        
        if TQDM_AVAILABLE:
            progress = tqdm(range(filesize), f"Sending {os.path.basename(filename)}", 
                            unit="B", unit_scale=True, unit_divisor=1024)
        
        # Send the file content
        with open(filename, 'rb') as f:
            bytes_sent = 0
            while bytes_sent < filesize:
                # Read the chunk from the file
                chunk = f.read(CHUNK_SIZE)
                if not chunk:
                    break
                
                # Send the chunk
                if is_udp:
                    sock.sendto(chunk, sock.target)
                    time.sleep(0.01)  # Small delay to avoid overwhelming the receiver
                else:
                    sock.send(chunk)
                
                # Update progress
                bytes_sent += len(chunk)
                if TQDM_AVAILABLE:
                    progress.update(len(chunk))
                else:
                    # Simple progress indicator
                    percent = int(bytes_sent * 100 / filesize)
                    sys.stdout.write(f"\rProgress: {percent}% ({bytes_sent}/{filesize} bytes)")
                    sys.stdout.flush()
        
        if TQDM_AVAILABLE:
            progress.close()
        else:
            print()  # New line after progress
            
        print(f"{Fore.GREEN}[+] File sent successfully{Style.RESET_ALL}")
        
    except FileNotFoundError:
        print(f"{Fore.RED}[!] File not found: {filename}{Style.RESET_ALL}")
    except Exception as e:
        print(f"{Fore.RED}[!] Error sending file: {e}{Style.RESET_ALL}")

def receive_file(sock, filename, addr=None, is_udp=False):
    """Receive a file over the network using the given socket"""
    try:
        if is_udp:
            # For UDP, we already have the file info in the initial packet
            data, addr = sock.recvfrom(CHUNK_SIZE)
            file_info = data.decode()
        else:
            # For TCP, we need to receive the file info
            file_info = sock.recv(CHUNK_SIZE).decode()
        
        # Parse file info
        if ':' in file_info:
            original_filename, filesize_str = file_info.split(':', 1)
            filesize = int(filesize_str)
        else:
            # If no file info received, use a default filename and size
            original_filename = "unknown"
            filesize = 0
        
        # If no filename was provided by the user, use the original filename
        if not filename or filename == '-':
            filename = original_filename
        
        print(f"{Fore.BLUE}[*] Receiving file: {original_filename} ({filesize} bytes){Style.RESET_ALL}")
        
        # Display progress bar
        if TQDM_AVAILABLE:
            progress = tqdm(range(filesize), f"Receiving {filename}", 
                           unit="B", unit_scale=True, unit_divisor=1024)
        
        # Receive the file
        with open(filename, 'wb') as f:
            bytes_received = 0
            
            while bytes_received < filesize:
                # Receive data
                if is_udp:
                    try:
                        chunk, _ = sock.recvfrom(CHUNK_SIZE)
                    except socket.timeout:
                        break
                else:
                    chunk = sock.recv(CHUNK_SIZE)
                
                if not chunk:
                    break
                
                # Write to file
                f.write(chunk)
                
                # Update progress
                bytes_received += len(chunk)
                if TQDM_AVAILABLE:
                    progress.update(len(chunk))
                else:
                    # Simple progress indicator
                    percent = int(bytes_received * 100 / filesize)
                    sys.stdout.write(f"\rProgress: {percent}% ({bytes_received}/{filesize} bytes)")
                    sys.stdout.flush()
                
                # For small files or end of transfer
                if bytes_received >= filesize:
                    break
        
        if TQDM_AVAILABLE:
            progress.close()
        else:
            print()  # New line after progress
        
        if bytes_received >= filesize:
            print(f"{Fore.GREEN}[+] File received successfully: {filename}{Style.RESET_ALL}")
        else:
            print(f"{Fore.YELLOW}[!] Incomplete file transfer: {bytes_received}/{filesize} bytes{Style.RESET_ALL}")
        
    except Exception as e:
        print(f"{Fore.RED}[!] Error receiving file: {e}{Style.RESET_ALL}")

def send_message(sock, message, is_udp=False):
    """Send a text message over the network using the given socket"""
    try:
        # Prepare message with metadata
        message_type = "MSG:"
        full_message = f"{message_type}{message}".encode()
        
        # Send the message
        if is_udp:
            sock.sendto(full_message, sock.target)
            print(f"{Fore.GREEN}[+] Message sent to {sock.target[0]}:{sock.target[1]} (UDP){Style.RESET_ALL}")
        else:
            sock.send(full_message)
            print(f"{Fore.GREEN}[+] Message sent{Style.RESET_ALL}")
            
    except Exception as e:
        print(f"{Fore.RED}[!] Error sending message: {e}{Style.RESET_ALL}")

def clear_screen():
    """Clear the terminal screen"""
    os.system('cls' if os.name == 'nt' else 'clear')

def notify_sound():
    """Play a notification sound for incoming messages"""
    # Use a simple ASCII bell character to make a sound
    sys.stdout.write('\a')
    sys.stdout.flush()

def print_help():
    """Print help information for chat mode"""
    help_text = f"""
{Fore.CYAN}=== ndog Chat Commands ==={Style.RESET_ALL}
/help     - Show this help message
/clear    - Clear the screen
/quit     - Exit the chat session
/status   - Show connection status
/whoami   - Show your address information
"""
    print(help_text)

def get_timestamp():
    """Return a formatted timestamp string"""
    now = datetime.datetime.now()
    return now.strftime("%H:%M:%S")

def handle_client_mode(args):
    """Handle client mode operation based on command line arguments"""
    client_socket = create_client_socket(args.connect, args.port, args.udp)
    
    if args.file:
        if os.path.exists(args.file):
            send_file(client_socket, args.file, args.udp)
        else:
            print(f"{Fore.RED}[!] File not found: {args.file}{Style.RESET_ALL}")
    elif args.message:
        send_message(client_socket, args.message, args.udp)
    else:
        # Interactive mode
        print(f"{Fore.YELLOW}[*] Interactive mode (Ctrl+C to exit){Style.RESET_ALL}")
        print(f"{Fore.CYAN}[*] Type your message and press Enter to send. Type /help for commands.{Style.RESET_ALL}")
        
        try:
            # Set terminal to raw mode for better key handling
            old_settings = None
            try:
                old_settings = termios.tcgetattr(sys.stdin)
                tty.setraw(sys.stdin.fileno(), termios.TCSANOW)
            except (termios.error, tty.error, AttributeError):
                # If not supported, continue in normal mode
                pass
                
            current_input = ""
            while True:
                # Check if there's data to receive
                if not args.udp:
                    client_socket.setblocking(0)
                    try:
                        data = client_socket.recv(4096)
                        if data:
                            # If user is typing something, handle properly
                            if current_input:
                                # Clear the current line
                                sys.stdout.write('\r' + ' ' * (len(current_input) + 6) + '\r')
                                # Print the received message
                                sys.stdout.write(f"{Fore.GREEN}[{get_timestamp()}] [RECV] {Style.RESET_ALL}" + data.decode())
                                sys.stdout.flush()
                                # Play notification sound
                                notify_sound()
                                # Reprint the user's input
                                sys.stdout.write(f"{Fore.BLUE}[{get_timestamp()}] [YOU] {Style.RESET_ALL}{current_input}")
                                sys.stdout.flush()
                            else:
                                sys.stdout.write(f"{Fore.GREEN}[{get_timestamp()}] [RECV] {Style.RESET_ALL}" + data.decode())
                                sys.stdout.flush()
                                # Play notification sound
                                notify_sound()
                    except (socket.error, BlockingIOError):
                        pass
                    client_socket.setblocking(1)
                
                # Check if there's data to send (with timeout to avoid high CPU usage)
                if sys.stdin in select.select([sys.stdin], [], [], 0.1)[0]:
                    char = sys.stdin.read(1)
                    
                    # Handle special keys
                    if ord(char) == 3:  # Ctrl+C
                        raise KeyboardInterrupt()
                    elif ord(char) == 13:  # Enter key
                        # Print newline since we're in raw mode
                        sys.stdout.write('\r\n')
                        sys.stdout.flush()
                        
                        if current_input:
                            # Check for command
                            if current_input.startswith('/'):
                                cmd = current_input.lower()
                                if cmd == '/help':
                                    print_help()
                                elif cmd == '/clear':
                                    clear_screen()
                                elif cmd == '/quit':
                                    raise KeyboardInterrupt()
                                elif cmd == '/status':
                                    print(f"{Fore.CYAN}[*] Connected to {args.connect}:{args.port} ({('UDP' if args.udp else 'TCP')}){Style.RESET_ALL}")
                                elif cmd == '/whoami':
                                    local_ip = client_socket.getsockname()[0]
                                    local_port = client_socket.getsockname()[1]
                                    print(f"{Fore.CYAN}[*] Your address: {local_ip}:{local_port}{Style.RESET_ALL}")
                                else:
                                    print(f"{Fore.YELLOW}[*] Unknown command. Type /help for available commands.{Style.RESET_ALL}")
                            else:
                                # Send the message
                                message = current_input + '\n'
                                if args.udp:
                                    client_socket.sendto(message.encode(), client_socket.target)
                                else:
                                    client_socket.send(message.encode())
                            
                            # Reset current input
                            current_input = ""
                            # Print a new prompt
                            sys.stdout.write(f"{Fore.BLUE}[{get_timestamp()}] [YOU] {Style.RESET_ALL}")
                            sys.stdout.flush()
                        else:
                            # Just print the prompt again
                            sys.stdout.write(f"{Fore.BLUE}[{get_timestamp()}] [YOU] {Style.RESET_ALL}")
                            sys.stdout.flush()
                            
                    elif ord(char) == 127 or ord(char) == 8:  # Backspace
                        if current_input:
                            # Remove the last character from input
                            current_input = current_input[:-1]
                            # Update display (backspace, space, backspace)
                            sys.stdout.write('\b \b')
                            sys.stdout.flush()
                    elif ord(char) >= 32:  # Printable characters
                        # Add character to current input
                        current_input += char
                        # Display the character
                        sys.stdout.write(char)
                        sys.stdout.flush()
        except KeyboardInterrupt:
            print(f"\n{Fore.YELLOW}[*] Session terminated by user{Style.RESET_ALL}")
        finally:
            # Restore terminal settings
            if old_settings:
                try:
                    termios.tcsetattr(sys.stdin, termios.TCSANOW, old_settings)
                except:
                    pass
            client_socket.close()

def handle_server_mode(args):
    """Handle server mode operation based on command line arguments"""
    server_socket = create_server_socket(args.port, args.udp, args.use_local_ip, args.use_public_ip)
    
    try:
        if args.udp:
            # UDP server mode
            current_input = ""
            client_addr = None
            print(f"{Fore.CYAN}[*] Waiting for UDP data...{Style.RESET_ALL}")
            print(f"{Fore.CYAN}[*] Type /help for available commands{Style.RESET_ALL}")
            
            # Set terminal to raw mode for better key handling
            old_settings = None
            try:
                old_settings = termios.tcgetattr(sys.stdin)
                tty.setraw(sys.stdin.fileno(), termios.TCSANOW)
            except (termios.error, tty.error, AttributeError):
                # If not supported, continue in normal mode
                pass
                
            while True:
                # Check if there's data to receive (non-blocking)
                readable, _, _ = select.select([server_socket], [], [], 0.1)
                if server_socket in readable:
                    data, addr = server_socket.recvfrom(4096)
                    client_addr = addr  # Remember the client address
                    
                    if not data:
                        continue
                        
                    print(f"{Fore.BLUE}[>] Received from {addr[0]}:{addr[1]}{Style.RESET_ALL}")
                    
                    if args.receive:
                        receive_file(server_socket, args.receive, addr, is_udp=True)
                    else:
                        # If user is typing something, handle properly
                        if current_input:
                            # Clear the current line
                            sys.stdout.write('\r' + ' ' * (len(current_input) + 6) + '\r')
                            # Print the received message
                            sys.stdout.write(f"{Fore.GREEN}[{get_timestamp()}] [RECV] {Style.RESET_ALL}" + data.decode())
                            sys.stdout.flush()
                            # Play notification sound
                            notify_sound()
                            # Reprint the user's input
                            sys.stdout.write(f"{Fore.BLUE}[{get_timestamp()}] [YOU] {Style.RESET_ALL}{current_input}")
                            sys.stdout.flush()
                        else:
                            sys.stdout.write(f"{Fore.GREEN}[{get_timestamp()}] [RECV] {Style.RESET_ALL}" + data.decode())
                            sys.stdout.flush()
                            # Play notification sound
                            notify_sound()
                
                # Check if there's data to send
                if sys.stdin in select.select([sys.stdin], [], [], 0)[0]:
                    char = sys.stdin.read(1)
                    
                    # Handle special keys
                    if ord(char) == 3:  # Ctrl+C
                        raise KeyboardInterrupt()
                    elif ord(char) == 13:  # Enter key
                        # Print newline since we're in raw mode
                        sys.stdout.write('\r\n')
                        sys.stdout.flush()
                        
                        if current_input:
                            # Check for command
                            if current_input.startswith('/'):
                                cmd = current_input.lower()
                                if cmd == '/help':
                                    print_help()
                                elif cmd == '/clear':
                                    clear_screen()
                                elif cmd == '/quit':
                                    raise KeyboardInterrupt()
                                elif cmd == '/status':
                                    if client_addr:
                                        print(f"{Fore.CYAN}[*] Last client: {client_addr[0]}:{client_addr[1]} (UDP){Style.RESET_ALL}")
                                    else:
                                        print(f"{Fore.CYAN}[*] No client connected yet{Style.RESET_ALL}")
                                elif cmd == '/whoami':
                                    print(f"{Fore.CYAN}[*] Server listening on 0.0.0.0:{args.port} (UDP){Style.RESET_ALL}")
                                else:
                                    print(f"{Fore.YELLOW}[*] Unknown command. Type /help for available commands.{Style.RESET_ALL}")
                            elif client_addr:
                                # Send the message
                                message = current_input + '\n'
                                server_socket.sendto(message.encode(), client_addr)
                            else:
                                print(f"{Fore.YELLOW}[!] No client to send to yet{Style.RESET_ALL}")
                            
                            # Reset current input
                            current_input = ""
                            # Print a new prompt
                            sys.stdout.write(f"{Fore.BLUE}[{get_timestamp()}] [YOU] {Style.RESET_ALL}")
                            sys.stdout.flush()
                        else:
                            # Just print the prompt again
                            sys.stdout.write(f"{Fore.BLUE}[{get_timestamp()}] [YOU] {Style.RESET_ALL}")
                            sys.stdout.flush()
                            
                    elif ord(char) == 127 or ord(char) == 8:  # Backspace
                        if current_input:
                            # Remove the last character from input
                            current_input = current_input[:-1]
                            # Update display (backspace, space, backspace)
                            sys.stdout.write('\b \b')
                            sys.stdout.flush()
                    elif ord(char) >= 32:  # Printable characters
                        # Add character to current input
                        current_input += char
                        # Display the character
                        sys.stdout.write(char)
                        sys.stdout.flush()
        else:
            # TCP server mode
            while True:
                print(f"{Fore.CYAN}[*] Waiting for connection...{Style.RESET_ALL}")
                client_socket, addr = server_socket.accept()
                print(f"{Fore.BLUE}[>] Connection from {addr[0]}:{addr[1]}{Style.RESET_ALL}")
                
                if args.receive:
                    receive_file(client_socket, args.receive)
                    client_socket.close()
                else:
                    # Interactive mode with connected client
                    print(f"{Fore.CYAN}[*] Type your message and press Enter to send. Type /help for commands.{Style.RESET_ALL}")
                    
                    # Set terminal to raw mode for better key handling
                    old_settings = None
                    try:
                        old_settings = termios.tcgetattr(sys.stdin)
                        tty.setraw(sys.stdin.fileno(), termios.TCSANOW)
                    except (termios.error, tty.error, AttributeError):
                        # If not supported, continue in normal mode
                        pass
                        
                    try:
                        current_input = ""
                        while True:
                            # Check if there's data to receive
                            client_socket.setblocking(0)
                            try:
                                data = client_socket.recv(4096)
                                if not data:
                                    # Restore terminal settings before printing
                                    if old_settings:
                                        try:
                                            termios.tcsetattr(sys.stdin, termios.TCSANOW, old_settings)
                                        except:
                                            pass
                                    print(f"\n{Fore.YELLOW}[!] Client disconnected{Style.RESET_ALL}")
                                    break
                                
                                # If user is typing something, handle properly
                                if current_input:
                                    # Clear the current line
                                    sys.stdout.write('\r' + ' ' * (len(current_input) + 6) + '\r')
                                    # Print the received message
                                    sys.stdout.write(f"{Fore.GREEN}[{get_timestamp()}] [RECV] {Style.RESET_ALL}" + data.decode())
                                    sys.stdout.flush()
                                    # Play notification sound
                                    notify_sound()
                                    # Reprint the user's input
                                    sys.stdout.write(f"{Fore.BLUE}[{get_timestamp()}] [YOU] {Style.RESET_ALL}{current_input}")
                                    sys.stdout.flush()
                                else:
                                    sys.stdout.write(f"{Fore.GREEN}[{get_timestamp()}] [RECV] {Style.RESET_ALL}" + data.decode())
                                    sys.stdout.flush()
                                    # Play notification sound
                                    notify_sound()
                            except (socket.error, BlockingIOError):
                                pass
                            client_socket.setblocking(1)
                            
                            # Check if there's data to send
                            if sys.stdin in select.select([sys.stdin], [], [], 0.1)[0]:
                                char = sys.stdin.read(1)
                                
                                # Handle special keys
                                if ord(char) == 3:  # Ctrl+C
                                    raise KeyboardInterrupt()
                                elif ord(char) == 13:  # Enter key
                                    # Print newline since we're in raw mode
                                    sys.stdout.write('\r\n')
                                    sys.stdout.flush()
                                    
                                    if current_input:
                                        # Check for command
                                        if current_input.startswith('/'):
                                            cmd = current_input.lower()
                                            if cmd == '/help':
                                                print_help()
                                            elif cmd == '/clear':
                                                clear_screen()
                                            elif cmd == '/quit':
                                                raise KeyboardInterrupt()
                                            elif cmd == '/status':
                                                print(f"{Fore.CYAN}[*] Client connected: {addr[0]}:{addr[1]} (TCP){Style.RESET_ALL}")
                                            elif cmd == '/whoami':
                                                print(f"{Fore.CYAN}[*] Server listening on 0.0.0.0:{args.port} (TCP){Style.RESET_ALL}")
                                            else:
                                                print(f"{Fore.YELLOW}[*] Unknown command. Type /help for available commands.{Style.RESET_ALL}")
                                        else:
                                            # Send the message
                                            message = current_input + '\n'
                                            client_socket.send(message.encode())
                                        
                                        # Reset current input
                                        current_input = ""
                                        # Print a new prompt
                                        sys.stdout.write(f"{Fore.BLUE}[{get_timestamp()}] [YOU] {Style.RESET_ALL}")
                                        sys.stdout.flush()
                                    else:
                                        # Just print the prompt again
                                        sys.stdout.write(f"{Fore.BLUE}[{get_timestamp()}] [YOU] {Style.RESET_ALL}")
                                        sys.stdout.flush()
                                        
                                elif ord(char) == 127 or ord(char) == 8:  # Backspace
                                    if current_input:
                                        # Remove the last character from input
                                        current_input = current_input[:-1]
                                        # Update display (backspace, space, backspace)
                                        sys.stdout.write('\b \b')
                                        sys.stdout.flush()
                                elif ord(char) >= 32:  # Printable characters
                                    # Add character to current input
                                    current_input += char
                                    # Display the character
                                    sys.stdout.write(char)
                                    sys.stdout.flush()
                    except KeyboardInterrupt:
                        print(f"\n{Fore.YELLOW}[*] Session terminated by user{Style.RESET_ALL}")
                    finally:
                        # Restore terminal settings
                        if old_settings:
                            try:
                                termios.tcsetattr(sys.stdin, termios.TCSANOW, old_settings)
                            except:
                                pass
                        client_socket.close()
    except KeyboardInterrupt:
        print(f"\n{Fore.YELLOW}[*] Server shutdown by user{Style.RESET_ALL}")
    finally:
        # Restore terminal settings in case of unexpected exit
        if 'old_settings' in locals() and old_settings:
            try:
                termios.tcsetattr(sys.stdin, termios.TCSANOW, old_settings)
            except:
                pass
        server_socket.close()

def parse_arguments():
    """Parse command line arguments"""
    parser = argparse.ArgumentParser(
        description='''ndog_simple v1.0 - Network utility for public IPs

A Python-based network utility similar to ncat but designed for use with public IPs.
It allows sending files, messages, and creating connections across different networks.

When run without -f, -r, or -m options, ndog enters an interactive chat mode with:
- Clean user interface with separate input/output display
- Timestamp display for all messages
- Notification sounds for incoming messages
- Chat commands: /help, /clear, /quit, /status, /whoami
''',
        formatter_class=argparse.RawTextHelpFormatter,
        epilog='''Examples:
  # Connect to a host
  python ndog_simple.py -c example.com -p 8080

  # Listen for incoming connections
  python ndog_simple.py -l -p 8080

  # Send a file
  python ndog_simple.py -c example.com -p 8080 -f document.pdf

  # Receive a file
  python ndog_simple.py -l -p 8080 -r received_document.pdf

  # Send a message
  python ndog_simple.py -c example.com -p 8080 -m "Hello from ndog!"
'''
    )
    
    # Connection options
    connection_group = parser.add_mutually_exclusive_group(required=True)
    connection_group.add_argument('-c', '--connect', metavar='HOST', help='Connect to the specified host')
    connection_group.add_argument('-l', '--listen', action='store_true', help='Listen for incoming connections')
    
    # Port option (required)
    parser.add_argument('-p', '--port', type=int, required=True, help='Port number to use')
    
    # Data transfer options
    data_group = parser.add_mutually_exclusive_group()
    data_group.add_argument('-f', '--file', metavar='FILE', help='File to send')
    data_group.add_argument('-r', '--receive', metavar='FILE', help='Filename to save received data')
    data_group.add_argument('-m', '--message', metavar='MSG', help='Message to send')
    
    # Protocol options
    parser.add_argument('-u', '--udp', action='store_true', help='Use UDP instead of TCP')
    
    # IP display options
    ip_group = parser.add_mutually_exclusive_group()
    ip_group.add_argument('--local-ip', dest='use_local_ip', action='store_true', 
                         help='Show local IP address instead of 0.0.0.0')
    ip_group.add_argument('--public-ip', dest='use_public_ip', action='store_true',
                         help='Show public IP address instead of 0.0.0.0')
    
    # Other options
    parser.add_argument('-v', '--verbose', action='store_true', help='Enable verbose output')
    
    return parser.parse_args()

def main():
    """Main function"""
    # Print the banner
    print_banner()
    
    # Parse command line arguments
    args = parse_arguments()
    
    try:
        if args.connect:
            handle_client_mode(args)
        elif args.listen:
            handle_server_mode(args)
    except KeyboardInterrupt:
        print(f"\n{Fore.YELLOW}[*] ndog terminated by user{Style.RESET_ALL}")
        sys.exit(0)

if __name__ == "__main__":
    main() <|MERGE_RESOLUTION|>--- conflicted
+++ resolved
@@ -13,14 +13,11 @@
 import time
 import select
 import struct
-<<<<<<< HEAD
 import termios
 import tty
 import signal
 import datetime
-=======
 import urllib.request
->>>>>>> 6a9432fa
 
 # Try to import colorized output and progress bar libraries
 # Fall back to simpler versions if not available
